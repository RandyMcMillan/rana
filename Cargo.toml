--- conflicted
+++ resolved
@@ -17,12 +17,9 @@
 regex = "1"
 secp256k1 = { version = "0.25.0", features = ["rand-std"] }
 num_cpus = "1.1"
-<<<<<<< HEAD
 nostr-sdk = "0.16.0"
 bip39 = "1.0.1"
-=======
 qrcode = { version = "0.12", default-features = false }
->>>>>>> e727f6e2
 
 [profile.release]
 lto = "fat"
